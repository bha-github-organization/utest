--- conflicted
+++ resolved
@@ -36,10 +36,6 @@
   </developers>
 
   <properties>
-<<<<<<< HEAD
-    <!-- todo: remove some of these props after adding parent pom that defines them -->
-=======
->>>>>>> 1400ba49
     <junit.version>5.8.2</junit.version>
     <mockito.version>4.5.1</mockito.version>
   </properties>
